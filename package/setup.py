--- conflicted
+++ resolved
@@ -70,12 +70,7 @@
     cmdclass = {}
 
 # NOTE: keep in sync with MDAnalysis.__version__ in version.py
-<<<<<<< HEAD
-
-RELEASE = "0.15.1-dev0"
-=======
 RELEASE = "0.16.0-dev0"
->>>>>>> 69d7752d
 
 is_release = not 'dev' in RELEASE
 
